--- conflicted
+++ resolved
@@ -139,8 +139,7 @@
     SDL_BlitSurface(base_gauge_render(BASE_GAUGE(self->attitude), dt) , NULL, destination, NULL);
 
     alt_group_render_at(self->altgroup, dt, destination, &self->locations[ALT_GROUP]);
-<<<<<<< HEAD
-    SDL_BlitSurface(airspeed_indicator_render(self->airspeed, dt), NULL, destination, &self->locations[SPEED]);
+    SDL_BlitSurface(base_gauge_render(BASE_GAUGE(self->airspeed), dt), NULL, destination, &self->locations[SPEED]);
 }
 
 
@@ -163,9 +162,5 @@
 
     attitude_indicator_render_to(self->attitude, dt, destination, location);
     alt_group_render_to(self->altgroup, dt, destination, &arec);
-    airspeed_indicator_render_to(self->airspeed, dt, destination, &srec);
-
-=======
-    SDL_BlitSurface(base_gauge_render(BASE_GAUGE(self->airspeed), dt), NULL, destination, &self->locations[SPEED]);
->>>>>>> c25411d2
+    base_gauge_render_to(BASE_GAUGE(self->airspeed), dt, destination, &srec);
 }