#include <stdio.h>
#include <stdlib.h>
#include <stdbool.h>
#include <stdarg.h>

<<<<<<< HEAD
#include "SDL_surface.h"
=======
>>>>>>> c25411d2
#include "animated-gauge.h"
#include "sdl-colors.h"
#include "odo-gauge.h"


#define SPIN_DURATION 1000 //millisecond


void odo_gauge_render_value(OdoGauge *self, float value);
void odo_gauge_render_value_to(OdoGauge *self, float value, SDL_Surface *destination, SDL_Rect *location);

static AnimatedGaugeOps odo_gauge_ops = {
   .render_value = (ValueRenderFunc)odo_gauge_render_value
};


/**
 * Creates a new odometer-like gauge.
 *
 *
 * @param height height in pixels or -1 to match symbol size
 * @param rubis where to place the indicator line or -1 to put it
 * in the middle
 *
 *
 */
OdoGauge *odo_gauge_new(DigitBarrel *barrel, int height, int rubis)
{
    OdoGauge *self;

    self = calloc(1, sizeof(OdoGauge));
    if(self){
        if(!odo_gauge_init(self, rubis, 1, height, barrel)){
            free(self);
            return NULL;
        }
    }
    return self;
}

OdoGauge *odo_gauge_new_multiple(int rubis, int nbarrels, ...)
{
    OdoGauge *self, *rv;
    va_list args;


    self = calloc(1, sizeof(OdoGauge));
    if(self){
        va_start(args, nbarrels);
        rv = odo_gauge_vainit(self, rubis, nbarrels, args);
        va_end(args);
        if(!rv){
            free(self);
            return NULL;
        }
    }
    return self;
}


OdoGauge *odo_gauge_init(OdoGauge *self, int rubis, int nbarrels, ...)
{
    OdoGauge *rv;
    va_list args;

    va_start(args, nbarrels);
    rv = odo_gauge_vainit(self, rubis, nbarrels, args);
    va_end(args);

    return rv;
}

OdoGauge *odo_gauge_vainit(OdoGauge *self, int rubis, int nbarrels, va_list ap)
{
    int width;
    int max_height;

    self->nbarrels = nbarrels;
    self->barrels = calloc(self->nbarrels, sizeof(DigitBarrel*));
    self->heights = calloc(self->nbarrels, sizeof(int));

    width = 0;
    max_height = 0;
    for(int i = 0, pwr = 0; i < nbarrels; i++){
        self->heights[i] = va_arg(ap, int);
        self->barrels[i] = va_arg(ap, DigitBarrel*);
        self->barrels[i]->refcount++;

        width += VERTICAL_STRIP(self->barrels[i])->ruler->w;
        if(self->heights[i] == -1)
            self->heights[i] = self->barrels[i]->symbol_h*2;
        else if(self->heights[i] == -2)
            self->heights[i] = self->barrels[i]->symbol_h;
        max_height = (self->heights[i] > max_height) ? self->heights[i] : max_height;

        float val = floor(VERTICAL_STRIP(self->barrels[i])->end) * powf(10.0,pwr);
        self->max_value += val;
        pwr += number_digits(VERTICAL_STRIP(self->barrels[i])->end);
    }

<<<<<<< HEAD
    /*TODO: Put that (surface creation, w and h init + colorkey) into Animated Gauge Init*/
    ANIMATED_GAUGE(self)->view = SDL_CreateRGBSurface(0, width, max_height, 32, 0, 0, 0, 0);
    ANIMATED_GAUGE(self)->w = width;
    ANIMATED_GAUGE(self)->h = max_height;

    if(!ANIMATED_GAUGE(self)->view){
=======
    void *rv = animated_gauge_init(ANIMATED_GAUGE(self), ANIMATED_GAUGE_OPS(&odo_gauge_ops), width, max_height);
    if(!rv){
>>>>>>> c25411d2
        free(self->barrels);
        return NULL;
    }
    if(rubis > 0)
        self->rubis = rubis;
    else
<<<<<<< HEAD
        self->rubis = round(ANIMATED_GAUGE(self)->view->h/2.0);
    ANIMATED_GAUGE(self)->damaged = true;
    ANIMATED_GAUGE(self)->renderer = (ValueRenderFunc)odo_gauge_render_value;
    ANIMATED_GAUGE(self)->renderer_to = (ValueRenderToFunc)odo_gauge_render_value_to;
=======
        self->rubis = round(BASE_GAUGE(self)->h/2.0);
>>>>>>> c25411d2

    return self;
}


void odo_gauge_free(OdoGauge *self)
{
    for(int i = 0; i < self->nbarrels; i++){
        digit_barrel_free(self->barrels[i]);
    }
    free(self->barrels);
    free(self->heights);
    animated_gauge_dispose(ANIMATED_GAUGE(self));
    free(self);
}

bool odo_gauge_set_value(OdoGauge *self, float value)
{
    bool rv = true;

    if(value > self->max_value){
        value = self->max_value;
        rv = false;
    }
    animated_gauge_set_value(ANIMATED_GAUGE(self), value);

    return rv;
}


static void odo_gauge_draw_rubis(OdoGauge *self)
{
    SDL_Surface *gauge;

    gauge = ANIMATED_GAUGE(self)->view;

    SDL_LockSurface(gauge);

    Uint32 *pixels = gauge->pixels;
    Uint32 color = SDL_URED(gauge);
    int empty_pixels = gauge->w / 2;
    int stop_idx = round(empty_pixels/2.0);
    int restart_idx = round(gauge->w - empty_pixels/2.0);
    for(int x = 0; x < gauge->w; x++){
        if(!empty_pixels || x < stop_idx || x >= restart_idx)
            pixels[self->rubis * gauge->w + x] = color;
    }
    SDL_UnlockSurface(gauge);
}

static void odo_gauge_draw_rubis_to(OdoGauge *self, SDL_Surface *destination, SDL_Rect *location)
{
    Uint32 *pixels;
    Uint32 color;
    int empty_pixels, stop_idx, restart_idx;
    int finish_idx;

    empty_pixels = ANIMATED_GAUGE(self)->w / 2;
    stop_idx = location->x + round(empty_pixels/2.0);
    restart_idx = location->x + round(ANIMATED_GAUGE(self)->w - empty_pixels/2.0);
    finish_idx = location->x + (ANIMATED_GAUGE(self)->w-1);

    color = SDL_URED(destination);
    SDL_LockSurface(destination);
    pixels = destination->pixels;
    for(int x = location->x; x < finish_idx; x++){
        if(!empty_pixels || x < stop_idx || x >= restart_idx)
            pixels[(location->y+self->rubis) * destination->w + x] = color;
    }
    SDL_UnlockSurface(destination);
}


void odo_gauge_render_value(OdoGauge *self, float value)
{
    float vparts[6]; /*up to 999.999 ft*/
    int nparts;
    int current_part = 0;
    int current_rotor = 0;
    int current_rotor_rank = 0;
    float current_val;
    int next_part;
    int i;
    SDL_Surface *gauge;
    SDL_Rect cursor;

    gauge = ANIMATED_GAUGE(self)->view;

    cursor = (SDL_Rect){gauge->w,0,gauge->w,gauge->h};

    //SDL_FillRect(gauge, NULL, SDL_UCKEY(gauge));
    animated_gauge_clear(ANIMATED_GAUGE(self));

    nparts = number_split(value, vparts, 6);
//    printf("doing value %f, splitted in to %d parts\n",value,nparts);
    do{
//        current_rotor_rank = current_rotor;
        current_rotor_rank += floor(log10(VERTICAL_STRIP(self->barrels[current_rotor])->end));
//        printf("current_part: %d, current_rotor_rank: %d\n",current_part,current_rotor_rank);
        if(current_part == current_rotor_rank){
            current_val = vparts[current_part];
            next_part = current_part + 1;
        }else{
            current_val = 0;
            for(i = current_part; i <= current_rotor_rank && i < nparts ; i++)
                current_val += vparts[i] * powf(10.0, i);
            next_part = i;
        }
        cursor.x -= VERTICAL_STRIP(self->barrels[current_rotor])->ruler->w;
        cursor.h = self->heights[current_rotor];
        cursor.y = 0 + gauge->h/2 - cursor.h/2;
        cursor.w = VERTICAL_STRIP(self->barrels[current_rotor])->ruler->w;
        digit_barrel_render_value(self->barrels[current_rotor], current_val, gauge, &cursor, self->rubis);
//        printf("setting rotor %d to %f\n",current_rotor, current_val);
        //render that value
        //next part, next rotor
        current_part = next_part;
        current_rotor++;
        current_rotor_rank++;
//        printf("current_part: %d, nparts: %d\n",current_part,nparts);
    }while(current_part < nparts);

    /*Place holders for rotors that didn't render any value*/
    for(; current_rotor < self->nbarrels; current_rotor++){
        cursor.x -= VERTICAL_STRIP(self->barrels[current_rotor])->ruler->w;
        cursor.h = self->heights[current_rotor];
        cursor.y = 0 + gauge->h/2 - cursor.h/2;
        cursor.w = VERTICAL_STRIP(self->barrels[current_rotor])->ruler->w;

        SDL_FillRect(gauge, &cursor, SDL_UBLACK(gauge));
    }
    odo_gauge_draw_rubis(self);
}


void odo_gauge_render_value_to(OdoGauge *self, float value, SDL_Surface *destination, SDL_Rect *location)
{
    float vparts[6]; /*up to 999.999 ft*/
    int nparts;
    int current_part = 0;
    int current_rotor = 0;
    int current_rotor_rank = 0;
    float current_val;
    int next_part;
    int i;
    int rcenter;
    SDL_Rect cursor;


    /* This is the graphic cursor that controls the drawing
     * we start at the end of the gauge (rightmost) and draw
     * each barrel in turn
     */
    cursor = (SDL_Rect){
        location->x + (ANIMATED_GAUGE(self)->w-1),
        location->y,
        /* We don't really care about w/h right now, we will in a
         * couple of lines, when we start drawing
         */
        ANIMATED_GAUGE(self)->w,
        ANIMATED_GAUGE(self)->h
    };

    /*Clear the area before drawing. TODO, move upper in animated_gauge ?*/
//    SDL_FillRect(destination, &(SDL_Rect){location->x,location->y,ANIMATED_GAUGE(self)->w,ANIMATED_GAUGE(self)->h}, SDL_UFBLUE(destination));
    nparts = number_split(value, vparts, 6);
    do{
        current_rotor_rank += floor(log10(VERTICAL_STRIP(self->barrels[current_rotor])->end));
        if(current_part == current_rotor_rank){
            current_val = vparts[current_part];
            next_part = current_part + 1;
        }else{
            current_val = 0;
            for(i = current_part; i <= current_rotor_rank && i < nparts ; i++)
                current_val += vparts[i] * powf(10.0, i);
            next_part = i;
        }
        cursor.x -= VERTICAL_STRIP(self->barrels[current_rotor])->ruler->w;
        cursor.h = self->heights[current_rotor];
        rcenter = (ANIMATED_GAUGE(self)->h/2 - cursor.h/2); /*This is the rotor center relative to the whole gauge size*/
        cursor.y = location->y + rcenter;
        cursor.w = VERTICAL_STRIP(self->barrels[current_rotor])->ruler->w;
        digit_barrel_render_value_to(self->barrels[current_rotor], current_val, destination, &cursor, self->rubis - (ANIMATED_GAUGE(self)->h/2 - cursor.h/2));

        //next part, next rotor
        current_part = next_part;
        current_rotor++;
        current_rotor_rank++;
    }while(current_part < nparts);

    /*Place holders for rotors that didn't render any value*/
    for(; current_rotor < self->nbarrels; current_rotor++){
        cursor.x -= VERTICAL_STRIP(self->barrels[current_rotor])->ruler->w;
        cursor.h = self->heights[current_rotor];
        cursor.y = location->y + ANIMATED_GAUGE(self)->h/2 - cursor.h/2;
        cursor.w = VERTICAL_STRIP(self->barrels[current_rotor])->ruler->w;

        SDL_FillRect(destination, &cursor, SDL_UBLACK(destination));
    }
    odo_gauge_draw_rubis_to(self, destination, location);
}
<|MERGE_RESOLUTION|>--- conflicted
+++ resolved
@@ -3,10 +3,6 @@
 #include <stdbool.h>
 #include <stdarg.h>
 
-<<<<<<< HEAD
-#include "SDL_surface.h"
-=======
->>>>>>> c25411d2
 #include "animated-gauge.h"
 #include "sdl-colors.h"
 #include "odo-gauge.h"
@@ -19,7 +15,8 @@
 void odo_gauge_render_value_to(OdoGauge *self, float value, SDL_Surface *destination, SDL_Rect *location);
 
 static AnimatedGaugeOps odo_gauge_ops = {
-   .render_value = (ValueRenderFunc)odo_gauge_render_value
+    .render_value = (ValueRenderFunc)odo_gauge_render_value,
+    .render_value_to = (ValueRenderToFunc)odo_gauge_render_value_to
 };
 
 
@@ -107,31 +104,15 @@
         pwr += number_digits(VERTICAL_STRIP(self->barrels[i])->end);
     }
 
-<<<<<<< HEAD
-    /*TODO: Put that (surface creation, w and h init + colorkey) into Animated Gauge Init*/
-    ANIMATED_GAUGE(self)->view = SDL_CreateRGBSurface(0, width, max_height, 32, 0, 0, 0, 0);
-    ANIMATED_GAUGE(self)->w = width;
-    ANIMATED_GAUGE(self)->h = max_height;
-
-    if(!ANIMATED_GAUGE(self)->view){
-=======
     void *rv = animated_gauge_init(ANIMATED_GAUGE(self), ANIMATED_GAUGE_OPS(&odo_gauge_ops), width, max_height);
     if(!rv){
->>>>>>> c25411d2
         free(self->barrels);
         return NULL;
     }
     if(rubis > 0)
         self->rubis = rubis;
     else
-<<<<<<< HEAD
-        self->rubis = round(ANIMATED_GAUGE(self)->view->h/2.0);
-    ANIMATED_GAUGE(self)->damaged = true;
-    ANIMATED_GAUGE(self)->renderer = (ValueRenderFunc)odo_gauge_render_value;
-    ANIMATED_GAUGE(self)->renderer_to = (ValueRenderToFunc)odo_gauge_render_value_to;
-=======
         self->rubis = round(BASE_GAUGE(self)->h/2.0);
->>>>>>> c25411d2
 
     return self;
 }
@@ -189,10 +170,10 @@
     int empty_pixels, stop_idx, restart_idx;
     int finish_idx;
 
-    empty_pixels = ANIMATED_GAUGE(self)->w / 2;
+    empty_pixels = BASE_GAUGE(self)->w / 2;
     stop_idx = location->x + round(empty_pixels/2.0);
-    restart_idx = location->x + round(ANIMATED_GAUGE(self)->w - empty_pixels/2.0);
-    finish_idx = location->x + (ANIMATED_GAUGE(self)->w-1);
+    restart_idx = location->x + round(BASE_GAUGE(self)->w - empty_pixels/2.0);
+    finish_idx = location->x + (BASE_GAUGE(self)->w-1);
 
     color = SDL_URED(destination);
     SDL_LockSurface(destination);
@@ -286,13 +267,13 @@
      * each barrel in turn
      */
     cursor = (SDL_Rect){
-        location->x + (ANIMATED_GAUGE(self)->w-1),
+        location->x + (BASE_GAUGE(self)->w-1),
         location->y,
         /* We don't really care about w/h right now, we will in a
          * couple of lines, when we start drawing
          */
-        ANIMATED_GAUGE(self)->w,
-        ANIMATED_GAUGE(self)->h
+        BASE_GAUGE(self)->w,
+        BASE_GAUGE(self)->h
     };
 
     /*Clear the area before drawing. TODO, move upper in animated_gauge ?*/
@@ -311,10 +292,10 @@
         }
         cursor.x -= VERTICAL_STRIP(self->barrels[current_rotor])->ruler->w;
         cursor.h = self->heights[current_rotor];
-        rcenter = (ANIMATED_GAUGE(self)->h/2 - cursor.h/2); /*This is the rotor center relative to the whole gauge size*/
+        rcenter = (BASE_GAUGE(self)->h/2 - cursor.h/2); /*This is the rotor center relative to the whole gauge size*/
         cursor.y = location->y + rcenter;
         cursor.w = VERTICAL_STRIP(self->barrels[current_rotor])->ruler->w;
-        digit_barrel_render_value_to(self->barrels[current_rotor], current_val, destination, &cursor, self->rubis - (ANIMATED_GAUGE(self)->h/2 - cursor.h/2));
+        digit_barrel_render_value_to(self->barrels[current_rotor], current_val, destination, &cursor, self->rubis - (BASE_GAUGE(self)->h/2 - cursor.h/2));
 
         //next part, next rotor
         current_part = next_part;
@@ -326,7 +307,7 @@
     for(; current_rotor < self->nbarrels; current_rotor++){
         cursor.x -= VERTICAL_STRIP(self->barrels[current_rotor])->ruler->w;
         cursor.h = self->heights[current_rotor];
-        cursor.y = location->y + ANIMATED_GAUGE(self)->h/2 - cursor.h/2;
+        cursor.y = location->y + BASE_GAUGE(self)->h/2 - cursor.h/2;
         cursor.w = VERTICAL_STRIP(self->barrels[current_rotor])->ruler->w;
 
         SDL_FillRect(destination, &cursor, SDL_UBLACK(destination));
