#include <stdio.h>
#include <stdlib.h>

#include "animated-gauge.h"
#include "ladder-gauge.h"
#include "ladder-page-factory.h"
#include "sdl-colors.h"

static void ladder_gauge_render_value(LadderGauge *self, float value);
static void ladder_gauge_render_value_to(LadderGauge *self, float value, SDL_Surface *destination, SDL_Rect *location);

static void ladder_gauge_draw_rubis(LadderGauge *self);
static void ladder_gauge_draw_rubis_to(LadderGauge *self, SDL_Surface *destination, SDL_Rect *location);

static AnimatedGaugeOps ladder_gauge_ops = {
   .render_value = (ValueRenderFunc)ladder_gauge_render_value
};


LadderGauge *ladder_gauge_new(LadderPageDescriptor *descriptor, int rubis)
{
    LadderGauge *self;

    self = calloc(1, sizeof(LadderGauge));
    if(self){
<<<<<<< HEAD
        ANIMATED_GAUGE(self)->view = SDL_CreateRGBSurface(0, 68, 240, 32, 0, 0, 0, 0);
        SDL_SetColorKey(ANIMATED_GAUGE(self)->view, SDL_TRUE, SDL_UCKEY(ANIMATED_GAUGE(self)->view));
        ANIMATED_GAUGE(self)->w = 68;
        ANIMATED_GAUGE(self)->h = 240;



        ANIMATED_GAUGE(self)->damaged = true;
        ANIMATED_GAUGE(self)->renderer = (ValueRenderFunc)ladder_gauge_render_value;
        ANIMATED_GAUGE(self)->renderer_to = (ValueRenderToFunc)ladder_gauge_render_value_to;
=======
        if(!ladder_gauge_init(self, descriptor,rubis)){
            free(self);
            return NULL;
        }
    }
    return self;
}
>>>>>>> c25411d2


LadderGauge *ladder_gauge_init(LadderGauge *self, LadderPageDescriptor *descriptor, int rubis)
{
    animated_gauge_init(ANIMATED_GAUGE(self), ANIMATED_GAUGE_OPS(&ladder_gauge_ops), 68, 240);

    self->descriptor = descriptor;
    if(rubis > 0)
        self->rubis = rubis;
    else
        self->rubis = round(BASE_GAUGE(self)->h/2.0);
    return self;
}


void ladder_gauge_free(LadderGauge *self)
{
    for(int i = 0; i < N_PAGES; i++){
        if(self->pages[i]){
            ladder_page_free(self->pages[i]);
            self->pages[i] = NULL;
        }
    }
    animated_gauge_dispose(ANIMATED_GAUGE(self));
    free(self->descriptor); /*No need for virtual dispose ATM*/
    free(self);
}

/**
 *
 * @param idx: the page number, computed from page range.
 * If range is 0-699, then page 0 would be 0 -> 699, page 1
 * 700-1399, etc.
 */
LadderPage *ladder_gauge_get_page(LadderGauge *self, uintf8_t idx)
{
    int a_idx;
    uintf8_t cmp; /*current max page*/
    uintf8_t offset; /*Number of pages to move (advance of back up)*/
    int j;

    cmp = self->base + (N_PAGES-1);
    if(idx > cmp){
        offset = idx - cmp;
        for(int i = 0; i < N_PAGES; i++){
            j = i - offset;
//            printf("j = %d - %d = %d\n",i,offset,j);
            if( j < 0 ){
                if(self->pages[i]){
                    ladder_page_free(self->pages[i]);
                    self->pages[i] = NULL;
                }
            }else{
                self->pages[j] = self->pages[i];
                self->pages[i] = NULL;
            }
        }
        self->base += offset;
    }else if(idx < self->base){
        offset = self->base - idx;
         for(int i = N_PAGES-1; i >= 0; i--){
            j = i + offset;
            if( j > N_PAGES-1){
                if(self->pages[i]){
                    ladder_page_free(self->pages[i]);
                    self->pages[i] = NULL;
                }
            }else{
                self->pages[j] = self->pages[i];
                self->pages[i] = NULL;
            }
        }
        self->base -= offset;
    }

    a_idx = idx - self->base;
    if(!self->pages[a_idx])
        self->pages[a_idx] = ladder_page_factory_create(idx, self->descriptor);

    return self->pages[a_idx];
}


LadderPage *ladder_gauge_get_page_for(LadderGauge *self, float value)
{
    int page_idx;

    page_idx = (int)value/(self->descriptor->page_size+self->descriptor->offset);

    return ladder_gauge_get_page(self, page_idx);
}

<<<<<<< HEAD
void ladder_gauge_draw_outline(LadderGauge *self)
{
    int x,y;
    SDL_Surface *gauge;

    gauge = ANIMATED_GAUGE(self)->view;

    SDL_LockSurface(gauge);
    Uint32 *pixels = gauge->pixels;
    Uint32 color = SDL_UWHITE(gauge);
    y = 0;
    for(x = 0; x < gauge->w; x++){
        pixels[y * gauge->w + x] = color;
    }
    y = gauge->h - 1;
    for(x = 0; x < gauge->w; x++){
        pixels[y * gauge->w + x] = color;
    }
    x = gauge->w - 1;
    for(y = 0; y < gauge->h; y++){
        pixels[y * gauge->w + x] = color;
    }
    /*TODO: don't draw left side if current value > page 1 limit*/
    x = 0;
    for(y = 0; y < gauge->h; y++){
        pixels[y * gauge->w + x] = color;
    }

    SDL_UnlockSurface(gauge);
}

void ladder_gauge_draw_outline_to(LadderGauge *self, SDL_Surface *destination, SDL_Rect *location)
{
    int x,y;
    Uint32 *pixels;
    Uint32 color;
    int startx,starty;
    int endx, endy;

    SDL_LockSurface(destination);
    pixels = destination->pixels;
    color = SDL_UWHITE(destination);

    startx = location->x;
    endx = location->x + ANIMATED_GAUGE(self)->w;
    starty = location->y;
    endy = location->y + ANIMATED_GAUGE(self)->h;


    /* Warning: end[xy] are not usable coordinates
     * last usable coordinate: end[xy]-1
     */
    y = starty;
    for(x = startx; x < endx; x++){
        /* The line offset must be computed using full destination
         * even if we are only using a portion of the surface
         * */
        pixels[y * destination->w + x] = color;
    }
    y = endy - 1;
    for(x = startx; x < endx; x++){
        pixels[y * destination->w + x] = color;
    }
    x = endx - 1;
    for(y = starty; y < endy; y++){
        pixels[y * destination->w + x] = color;
    }
    /*TODO: don't draw left side if current value > page 1 limit*/
    x = startx;
    for(y = starty; y < endy; y++){
        pixels[y * destination->w + x] = color;
    }

    SDL_UnlockSurface(destination);
}



=======
>>>>>>> c25411d2
static void ladder_gauge_render_value(LadderGauge *self, float value)
{
    float y;
    float rubis;
    LadderPage *page, *page2;
    SDL_Rect dst_region = {0,0,0,0};
    SDL_Surface *gauge;

    gauge = ANIMATED_GAUGE(self)->view;

    animated_gauge_clear(ANIMATED_GAUGE(self));
    view_draw_outline(ANIMATED_GAUGE(self)->view, &(SDL_WHITE), NULL);

    value = value >= 0 ? value : 0.0f;

    page = ladder_gauge_get_page_for(self, value);

    y = ladder_page_resolve_value(page, value);
//    printf("y = %f for value = %f\n",y,value);
    rubis = (self->rubis < 0) ? gauge->h / 2.0 : self->rubis;
    SDL_Rect portion = {
        .x = 0,
        .y = round(y - rubis),
        .w = VERTICAL_STRIP(page)->ruler->w,
        .h = gauge->h
    };
    /*All pages must have the same size*/
    if(portion.y < 0){ //Fill top
        SDL_Rect patch = {
            .x = 0,
            .y = VERTICAL_STRIP(page)->ruler->h + portion.y, //means - portion.y as portion.y < 0 here
            .w = VERTICAL_STRIP(page)->ruler->w,
            .h = VERTICAL_STRIP(page)->ruler->h - patch.y
        };
        if(self->descriptor->direction == TOP_DOWN){
            /* 0 is on top, 100 is downwards. We need to fill the top with values before the begining
             * of the current page, i.e get the previous page */
            int pidx = ladder_page_get_index(page);
            if(pidx > 0){
                page2 = ladder_gauge_get_page(self, pidx - 1);
                SDL_BlitSurface(VERTICAL_STRIP(page2)->ruler, &patch, gauge, &dst_region);
            }
        }else{
            /* 0 at the bottom, 100 is upwards. We need to fill the top with values after the end
             * of the current page, i.e get the next page */
            int pidx = ladder_page_get_index(page);
            page2 = ladder_gauge_get_page(self, pidx + 1);
            SDL_BlitSurface(VERTICAL_STRIP(page2)->ruler, &patch, gauge, &dst_region);

        }
        dst_region.y = patch.h;
        portion.y = 0;
        portion.h -= patch.h;
    }

    SDL_BlitSurface(VERTICAL_STRIP(page)->ruler, &portion, gauge, &dst_region);

    if(portion.y + gauge->h > VERTICAL_STRIP(page)->ruler->h){// fill bottom
        float taken = VERTICAL_STRIP(page)->ruler->h - portion.y; //number of pixels taken from the bottom of values pict
        float delta = gauge->h - taken;
        dst_region.y += taken;
        SDL_Rect patch = {
            .x = 0,
            .y = 0,
            .w = VERTICAL_STRIP(page)->ruler->w,
            .h = delta
        };
        if(self->descriptor->direction == TOP_DOWN){
            /* 0 is on top, 100 is downwards. We need to fill the bottom with values that are after the end
             * of the current page, i.e get the next page */
            int pidx = ladder_page_get_index(page);
            page2 = ladder_gauge_get_page(self, pidx + 1);
            SDL_BlitSurface(VERTICAL_STRIP(page2)->ruler, &patch, gauge, &dst_region);
        }else{
            /* 0 at the bottom, 100 is upwards. We need to fill the bottom with values that are before the begining
             * of the current page, i.e get the previous page */
            int pidx = ladder_page_get_index(page);
            if(pidx > 0){
                page2 = ladder_gauge_get_page(self, pidx - 1);
                SDL_BlitSurface(VERTICAL_STRIP(page2)->ruler, &patch, gauge, &dst_region);
            }
        }
    }
    ladder_gauge_draw_rubis(self);
}

static void ladder_gauge_render_value_to(LadderGauge *self, float value, SDL_Surface *destination, SDL_Rect *location)
{
    float y;
    float rubis;
    LadderPage *page, *page2;
    SDL_Rect dst_region = {location->x,location->y,location->w,location->h};

    /*Clear the area before drawing. TODO, move upper in animated_gauge ?*/
//    SDL_FillRect(destination, &(SDL_Rect){location->x,location->y,ANIMATED_GAUGE(self)->w,ANIMATED_GAUGE(self)->h}, SDL_UFBLUE(destination));

    ladder_gauge_draw_outline_to(self, destination, location);

    value = value >= 0 ? value : 0.0f;

    page = ladder_gauge_get_page_for(self, value);

    y = ladder_page_resolve_value(page, value);
    rubis = (self->rubis < 0) ? ANIMATED_GAUGE(self)->h / 2.0 : self->rubis;
    SDL_Rect portion = {
        .x = 0,
        .y = round(y - rubis),
        .w = VERTICAL_STRIP(page)->ruler->w,
        .h = ANIMATED_GAUGE(self)->h
    };
    /*All pages must have the same size*/
    if(portion.y < 0){ //Fill top
        SDL_Rect patch = {
            .x = 0,
            .y = VERTICAL_STRIP(page)->ruler->h + portion.y, //means - portion.y as portion.y < 0 here
            .w = VERTICAL_STRIP(page)->ruler->w,
            .h = VERTICAL_STRIP(page)->ruler->h - patch.y
        };
        if(self->descriptor->direction == TOP_DOWN){
            /* 0 is on top, 100 is downwards. We need to fill the top with values before the begining
             * of the current page, i.e get the previous page */
            int pidx = ladder_page_get_index(page);
            if(pidx > 0){
                page2 = ladder_gauge_get_page(self, pidx - 1);
                SDL_BlitSurface(VERTICAL_STRIP(page2)->ruler, &patch, destination, &dst_region);
            }
        }else{
            /* 0 at the bottom, 100 is upwards. We need to fill the top with values after the end
             * of the current page, i.e get the next page */
            int pidx = ladder_page_get_index(page);
            page2 = ladder_gauge_get_page(self, pidx + 1);
            SDL_BlitSurface(VERTICAL_STRIP(page2)->ruler, &patch, destination, &dst_region);

        }
        dst_region.y += patch.h;
        portion.y = 0;
        portion.h -= patch.h;
    }

    SDL_BlitSurface(VERTICAL_STRIP(page)->ruler, &portion, destination, &dst_region);

    if(portion.y + ANIMATED_GAUGE(self)->h > VERTICAL_STRIP(page)->ruler->h){// fill bottom
        float taken = VERTICAL_STRIP(page)->ruler->h - portion.y; //number of pixels taken from the bottom of values pict
        float delta = ANIMATED_GAUGE(self)->h - taken;
        dst_region.y += taken;
        SDL_Rect patch = {
            .x = 0,
            .y = 0,
            .w = VERTICAL_STRIP(page)->ruler->w,
            .h = delta
        };
        if(self->descriptor->direction == TOP_DOWN){
            /* 0 is on top, 100 is downwards. We need to fill the bottom with values that are after the end
             * of the current page, i.e get the next page */
            int pidx = ladder_page_get_index(page);
            page2 = ladder_gauge_get_page(self, pidx + 1);
            SDL_BlitSurface(VERTICAL_STRIP(page2)->ruler, &patch, destination, &dst_region);
        }else{
            /* 0 at the bottom, 100 is upwards. We need to fill the bottom with values that are before the begining
             * of the current page, i.e get the previous page */
            int pidx = ladder_page_get_index(page);
            if(pidx > 0){
                page2 = ladder_gauge_get_page(self, pidx - 1);
                SDL_BlitSurface(VERTICAL_STRIP(page2)->ruler, &patch, destination, &dst_region);
            }
        }
    }
    ladder_gauge_draw_rubis_to(self,destination,location);
}



static void ladder_gauge_draw_rubis(LadderGauge *self)
{
    SDL_Surface *gauge;

    gauge = ANIMATED_GAUGE(self)->view;

    SDL_LockSurface(gauge);
    Uint32 *pixels = gauge->pixels;
    Uint32 color = SDL_URED(gauge);
    int empty_pixels = gauge->w / 2;
    int stop_idx = round(empty_pixels/2.0);
    int restart_idx = round(gauge->w - empty_pixels/2.0);
    for(int x = 0; x < gauge->w; x++){
        if(!empty_pixels || x < stop_idx || x >= restart_idx)
            pixels[self->rubis * gauge->w + x] = color;
    }
    SDL_UnlockSurface(gauge);
}

static void ladder_gauge_draw_rubis_to(LadderGauge *self, SDL_Surface *destination, SDL_Rect *location)
{
    Uint32 *pixels;
    Uint32 color;
    int empty_pixels, stop_idx, restart_idx;
    int finish_idx;

    empty_pixels = ANIMATED_GAUGE(self)->w / 2;
    stop_idx = location->x + round(empty_pixels/2.0);
    restart_idx = location->x + round(ANIMATED_GAUGE(self)->w - empty_pixels/2.0);
    finish_idx = location->x + (ANIMATED_GAUGE(self)->w-1);

    color = SDL_URED(destination);
    SDL_LockSurface(destination);
    pixels = destination->pixels;
    for(int x = location->x; x < finish_idx; x++){
        if(!empty_pixels || x < stop_idx || x >= restart_idx)
            pixels[(location->y+self->rubis) * destination->w + x] = color;
    }
    SDL_UnlockSurface(destination);
}<|MERGE_RESOLUTION|>--- conflicted
+++ resolved
@@ -2,9 +2,11 @@
 #include <stdlib.h>
 
 #include "animated-gauge.h"
+#include "base-gauge.h"
 #include "ladder-gauge.h"
 #include "ladder-page-factory.h"
 #include "sdl-colors.h"
+#include "view.h"
 
 static void ladder_gauge_render_value(LadderGauge *self, float value);
 static void ladder_gauge_render_value_to(LadderGauge *self, float value, SDL_Surface *destination, SDL_Rect *location);
@@ -13,7 +15,8 @@
 static void ladder_gauge_draw_rubis_to(LadderGauge *self, SDL_Surface *destination, SDL_Rect *location);
 
 static AnimatedGaugeOps ladder_gauge_ops = {
-   .render_value = (ValueRenderFunc)ladder_gauge_render_value
+    .render_value = (ValueRenderFunc)ladder_gauge_render_value,
+    .render_value_to = (ValueRenderToFunc)ladder_gauge_render_value_to
 };
 
 
@@ -23,18 +26,6 @@
 
     self = calloc(1, sizeof(LadderGauge));
     if(self){
-<<<<<<< HEAD
-        ANIMATED_GAUGE(self)->view = SDL_CreateRGBSurface(0, 68, 240, 32, 0, 0, 0, 0);
-        SDL_SetColorKey(ANIMATED_GAUGE(self)->view, SDL_TRUE, SDL_UCKEY(ANIMATED_GAUGE(self)->view));
-        ANIMATED_GAUGE(self)->w = 68;
-        ANIMATED_GAUGE(self)->h = 240;
-
-
-
-        ANIMATED_GAUGE(self)->damaged = true;
-        ANIMATED_GAUGE(self)->renderer = (ValueRenderFunc)ladder_gauge_render_value;
-        ANIMATED_GAUGE(self)->renderer_to = (ValueRenderToFunc)ladder_gauge_render_value_to;
-=======
         if(!ladder_gauge_init(self, descriptor,rubis)){
             free(self);
             return NULL;
@@ -42,8 +33,6 @@
     }
     return self;
 }
->>>>>>> c25411d2
-
 
 LadderGauge *ladder_gauge_init(LadderGauge *self, LadderPageDescriptor *descriptor, int rubis)
 {
@@ -135,87 +124,6 @@
     return ladder_gauge_get_page(self, page_idx);
 }
 
-<<<<<<< HEAD
-void ladder_gauge_draw_outline(LadderGauge *self)
-{
-    int x,y;
-    SDL_Surface *gauge;
-
-    gauge = ANIMATED_GAUGE(self)->view;
-
-    SDL_LockSurface(gauge);
-    Uint32 *pixels = gauge->pixels;
-    Uint32 color = SDL_UWHITE(gauge);
-    y = 0;
-    for(x = 0; x < gauge->w; x++){
-        pixels[y * gauge->w + x] = color;
-    }
-    y = gauge->h - 1;
-    for(x = 0; x < gauge->w; x++){
-        pixels[y * gauge->w + x] = color;
-    }
-    x = gauge->w - 1;
-    for(y = 0; y < gauge->h; y++){
-        pixels[y * gauge->w + x] = color;
-    }
-    /*TODO: don't draw left side if current value > page 1 limit*/
-    x = 0;
-    for(y = 0; y < gauge->h; y++){
-        pixels[y * gauge->w + x] = color;
-    }
-
-    SDL_UnlockSurface(gauge);
-}
-
-void ladder_gauge_draw_outline_to(LadderGauge *self, SDL_Surface *destination, SDL_Rect *location)
-{
-    int x,y;
-    Uint32 *pixels;
-    Uint32 color;
-    int startx,starty;
-    int endx, endy;
-
-    SDL_LockSurface(destination);
-    pixels = destination->pixels;
-    color = SDL_UWHITE(destination);
-
-    startx = location->x;
-    endx = location->x + ANIMATED_GAUGE(self)->w;
-    starty = location->y;
-    endy = location->y + ANIMATED_GAUGE(self)->h;
-
-
-    /* Warning: end[xy] are not usable coordinates
-     * last usable coordinate: end[xy]-1
-     */
-    y = starty;
-    for(x = startx; x < endx; x++){
-        /* The line offset must be computed using full destination
-         * even if we are only using a portion of the surface
-         * */
-        pixels[y * destination->w + x] = color;
-    }
-    y = endy - 1;
-    for(x = startx; x < endx; x++){
-        pixels[y * destination->w + x] = color;
-    }
-    x = endx - 1;
-    for(y = starty; y < endy; y++){
-        pixels[y * destination->w + x] = color;
-    }
-    /*TODO: don't draw left side if current value > page 1 limit*/
-    x = startx;
-    for(y = starty; y < endy; y++){
-        pixels[y * destination->w + x] = color;
-    }
-
-    SDL_UnlockSurface(destination);
-}
-
-
-
-=======
->>>>>>> c25411d2
 static void ladder_gauge_render_value(LadderGauge *self, float value)
 {
     float y;
@@ -311,20 +219,23 @@
 
     /*Clear the area before drawing. TODO, move upper in animated_gauge ?*/
 //    SDL_FillRect(destination, &(SDL_Rect){location->x,location->y,ANIMATED_GAUGE(self)->w,ANIMATED_GAUGE(self)->h}, SDL_UFBLUE(destination));
-
-    ladder_gauge_draw_outline_to(self, destination, location);
+    SDL_Rect area = {
+        location->x, location->y,
+        BASE_GAUGE(self)->w,BASE_GAUGE(self)->h
+    };
+    view_draw_outline(destination, &SDL_WHITE, &area);
 
     value = value >= 0 ? value : 0.0f;
 
     page = ladder_gauge_get_page_for(self, value);
 
     y = ladder_page_resolve_value(page, value);
-    rubis = (self->rubis < 0) ? ANIMATED_GAUGE(self)->h / 2.0 : self->rubis;
+    rubis = (self->rubis < 0) ? BASE_GAUGE(self)->h / 2.0 : self->rubis;
     SDL_Rect portion = {
         .x = 0,
         .y = round(y - rubis),
         .w = VERTICAL_STRIP(page)->ruler->w,
-        .h = ANIMATED_GAUGE(self)->h
+        .h = BASE_GAUGE(self)->h
     };
     /*All pages must have the same size*/
     if(portion.y < 0){ //Fill top
@@ -357,9 +268,9 @@
 
     SDL_BlitSurface(VERTICAL_STRIP(page)->ruler, &portion, destination, &dst_region);
 
-    if(portion.y + ANIMATED_GAUGE(self)->h > VERTICAL_STRIP(page)->ruler->h){// fill bottom
+    if(portion.y + BASE_GAUGE(self)->h > VERTICAL_STRIP(page)->ruler->h){// fill bottom
         float taken = VERTICAL_STRIP(page)->ruler->h - portion.y; //number of pixels taken from the bottom of values pict
-        float delta = ANIMATED_GAUGE(self)->h - taken;
+        float delta = BASE_GAUGE(self)->h - taken;
         dst_region.y += taken;
         SDL_Rect patch = {
             .x = 0,
@@ -414,10 +325,10 @@
     int empty_pixels, stop_idx, restart_idx;
     int finish_idx;
 
-    empty_pixels = ANIMATED_GAUGE(self)->w / 2;
+    empty_pixels = BASE_GAUGE(self)->w / 2;
     stop_idx = location->x + round(empty_pixels/2.0);
-    restart_idx = location->x + round(ANIMATED_GAUGE(self)->w - empty_pixels/2.0);
-    finish_idx = location->x + (ANIMATED_GAUGE(self)->w-1);
+    restart_idx = location->x + round(BASE_GAUGE(self)->w - empty_pixels/2.0);
+    finish_idx = location->x + (BASE_GAUGE(self)->w-1);
 
     color = SDL_URED(destination);
     SDL_LockSurface(destination);
