#include "SDL_image.h"
#include <stdio.h>
#include <stdlib.h>

#include "SDL_pixels.h"
#include "SDL_rect.h"
#include "SDL_render.h"
#include "SDL_surface.h"
#include "animated-gauge.h"
#include "roll-slip-gauge.h"
#include "sdl-colors.h"


#define sign(x) (((x) > 0) - ((x) < 0))

static void roll_slip_gauge_render_value(RollSlipGauge *self, float value);
<<<<<<< HEAD
static void roll_slip_gauge_render_value_to(RollSlipGauge *self, float value, SDL_Surface *destination, SDL_Rect *location);
=======
static AnimatedGaugeOps roll_slip_gauge_ops = {
   .render_value = (ValueRenderFunc)roll_slip_gauge_render_value
};
>>>>>>> c25411d2


RollSlipGauge *roll_slip_gauge_new(void)
{
	RollSlipGauge *self;

	self = calloc(1, sizeof(RollSlipGauge));
	if(self){
		if(!roll_slip_gauge_init(self)){
			free(self);
			return NULL;
		}
	}
	return self;
}

RollSlipGauge *roll_slip_gauge_init(RollSlipGauge *self)
{
<<<<<<< HEAD
	self->parent.view = SDL_CreateRGBSurfaceWithFormat(0, 175, 184, 32, SDL_PIXELFORMAT_RGBA32);
    self->parent.w = 175;
    self->parent.h = 184;
	self->parent.renderer = (ValueRenderFunc)roll_slip_gauge_render_value;
	self->parent.renderer_to = (ValueRenderToFunc)roll_slip_gauge_render_value_to;
	self->parent.damaged = true;
=======
    animated_gauge_init(ANIMATED_GAUGE(self), ANIMATED_GAUGE_OPS(&roll_slip_gauge_ops), 175, 184);
>>>>>>> c25411d2

	self->arc = IMG_Load("roll-indicator.png");
	SDL_Surface *tmp = IMG_Load("arrow-needleless.png");

	self->renderer = SDL_CreateSoftwareRenderer(self->parent.view);
	self->arrow = SDL_CreateTextureFromSurface(self->renderer, tmp);
	SDL_FreeSurface(tmp);

	return self;
}

void roll_slip_gauge_dispose(RollSlipGauge *self)
{
    animated_gauge_dispose(ANIMATED_GAUGE(self));
    SDL_FreeSurface(self->arc);
    SDL_DestroyRenderer(self->renderer); /*Will also free self->arrow*/
}

void roll_slip_gauge_free(RollSlipGauge *self)
{
	roll_slip_gauge_dispose(self);
	free(self);
}

static void roll_slip_gauge_render_value(RollSlipGauge *self, float value)
{
	SDL_Rect rect;
	SDL_Point center;

	if(value > 60.0 || value < -60.0)
		value = sign(value)*65;

	value *= -1.0;

	SDL_FillRect(self->parent.view, NULL, SDL_MapRGBA(self->parent.view->format, 0, 0, 0, SDL_ALPHA_TRANSPARENT));
	SDL_BlitSurface(self->arc,NULL, self->parent.view, NULL);

	//Arc 0°: 86/10
//	rect.x = 86 - round(self->arrow->w/2.0);
	rect.x = 87 - 6;
	rect.y = 10;
	rect.h = 103;
	rect.w = 13;

	center.x = rect.x;
	center.y = rect.y - 94;

	center.x = rect.w/2;
	center.y = 90; /*Radius 94.5 or 92.725*/

	SDL_RenderCopyEx(self->renderer, self->arrow, NULL,&rect, value, &center, SDL_FLIP_NONE);
}

static void roll_slip_gauge_render_value_to(RollSlipGauge *self, float value, SDL_Surface *destination, SDL_Rect *location)
{
	SDL_Rect rect;
	SDL_Point center;

	if(value > 60.0 || value < -60.0)
		value = sign(value)*65;

	value *= -1.0;

    /*Clear the area before drawing. TODO, move upper in animated_gauge ?*/
//    SDL_FillRect(destination, &(SDL_Rect){location->x,location->y,ANIMATED_GAUGE(self)->w,ANIMATED_GAUGE(self)->h}, SDL_UFBLUE(destination));
//    SDL_FillRect(destination, &(SDL_Rect){location->x,location->y,ANIMATED_GAUGE(self)->w,ANIMATED_GAUGE(self)->h}, SDL_UTRANSPARENT(destination));

	SDL_BlitSurface(self->arc,NULL, destination, location);

	//Arc 0°: 86/10
//	rect.x = 86 - round(self->arrow->w/2.0);
	rect.x = 87 - 6;
	rect.y = 10;
	rect.h = 103;
	rect.w = 13;

	center.x = rect.x;
	center.y = rect.y - 94;

	center.x = rect.w/2;
	center.y = 90; /*Radius 94.5 or 92.725*/

    /*We are using parent view as a rotation buffer only. Consider using a local buffer when deactivating parent view*/
	SDL_FillRect(self->parent.view, NULL, SDL_MapRGBA(self->parent.view->format, 0, 0, 0, SDL_ALPHA_TRANSPARENT));
	SDL_RenderCopyEx(self->renderer, self->arrow, NULL,&rect, value, &center, SDL_FLIP_NONE);

	SDL_BlitSurface(self->parent.view, NULL, destination, location);

}<|MERGE_RESOLUTION|>--- conflicted
+++ resolved
@@ -14,13 +14,11 @@
 #define sign(x) (((x) > 0) - ((x) < 0))
 
 static void roll_slip_gauge_render_value(RollSlipGauge *self, float value);
-<<<<<<< HEAD
 static void roll_slip_gauge_render_value_to(RollSlipGauge *self, float value, SDL_Surface *destination, SDL_Rect *location);
-=======
 static AnimatedGaugeOps roll_slip_gauge_ops = {
-   .render_value = (ValueRenderFunc)roll_slip_gauge_render_value
+    .render_value = (ValueRenderFunc)roll_slip_gauge_render_value,
+    .render_value_to = (ValueRenderToFunc)roll_slip_gauge_render_value_to
 };
->>>>>>> c25411d2
 
 
 RollSlipGauge *roll_slip_gauge_new(void)
@@ -39,16 +37,7 @@
 
 RollSlipGauge *roll_slip_gauge_init(RollSlipGauge *self)
 {
-<<<<<<< HEAD
-	self->parent.view = SDL_CreateRGBSurfaceWithFormat(0, 175, 184, 32, SDL_PIXELFORMAT_RGBA32);
-    self->parent.w = 175;
-    self->parent.h = 184;
-	self->parent.renderer = (ValueRenderFunc)roll_slip_gauge_render_value;
-	self->parent.renderer_to = (ValueRenderToFunc)roll_slip_gauge_render_value_to;
-	self->parent.damaged = true;
-=======
     animated_gauge_init(ANIMATED_GAUGE(self), ANIMATED_GAUGE_OPS(&roll_slip_gauge_ops), 175, 184);
->>>>>>> c25411d2
 
 	self->arc = IMG_Load("roll-indicator.png");
 	SDL_Surface *tmp = IMG_Load("arrow-needleless.png");
